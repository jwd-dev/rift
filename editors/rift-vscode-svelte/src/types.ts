--- conflicted
+++ resolved
@@ -6,12 +6,7 @@
 };
 
 
-export type Agent = {
-    id: number
-};
-
-
-type Log = {
+export type Log = {
     message: string,
     severity: string
 }
@@ -25,16 +20,9 @@
 
 
 export type SvelteStore = {
-<<<<<<< HEAD
-    history: { role: "user" | "assistant", content: string }[],
-    agents: Agent[],
-    logs: ChatAgentProgress[],
-};
-=======
     currentlySelectedAgentId: string,
     agents: {
         [id: string]: Agent
     }
-//    logs: { role: "user" | "assistant", content: string }[]
-}
->>>>>>> 10a95698
+    //    logs: { role: "user" | "assistant", content: string }[]
+}